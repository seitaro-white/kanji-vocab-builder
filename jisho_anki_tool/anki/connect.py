--- conflicted
+++ resolved
@@ -160,7 +160,6 @@
     return 0x4E00 <= code_point <= 0x9FFF
 
 
-<<<<<<< HEAD
 def prepare_note(word: JishoWord) -> Dict[str, Any]:
     """Create an Anki note from a word dictionary"""
 
@@ -189,11 +188,6 @@
 
 
 def add_vocab_note_to_deck(selected_words: List[JishoWord], deckname:str="VocabularyNew") -> None:
-=======
-def add_vocab_note_to_deck(
-    selected_words: List[JishoWord], deckname: str = "VocabularyNew"
-) -> None:
->>>>>>> ba9549bd
     """
     Add selected words to the 'VocabularyNew' Anki deck.
     Handles duplicate notes by skipping them and continuing with others.
@@ -237,14 +231,10 @@
 
     try:
         # Prepare all notes
-<<<<<<< HEAD
-        notes = [{"deckName": deckname} | prepare_note(w) for w in selected_words]
-=======
         prepared_notes = [
             prepare_note(word)
             for word in tqdm(selected_words, desc="Preparing notes", unit="note")
         ]
->>>>>>> ba9549bd
 
         # Add non-duplicate notes
         added_count, duplicates_count = add_non_duplicate_notes(prepared_notes)
